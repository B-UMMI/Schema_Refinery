--- conflicted
+++ resolved
@@ -196,98 +196,6 @@
 
 
 def run_blastdb_multiprocessing(blast_exec: str, blast_db: str, fasta_file: str, id_: str, blast_output: str,
-<<<<<<< HEAD
-                                max_hsps: Optional[int] = None, threads: int = 1, ids_file: Optional[str] = None,
-                                blast_task: Optional[str] = None, max_targets: Optional[int] = None) -> List[str]:
-    """
-    Execute BLAST.
-
-    Parameters
-    ----------
-    blast_exec : str
-        Path to the BLAST executable.
-    blast_db : str
-        Path to the BLAST database.
-    fasta_file : str
-        Path to the Fasta file that contains the sequences
-        to align against the database.
-    id_ : str
-        Identifier of the sequence.
-    blast_output : str
-        Path to the output file.
-    max_hsps : int, optional
-        Maximum number of High-Scoring Pairs.
-    threads : int, optional
-        Number of threads passed to BLAST.
-    ids_file : str, optional
-        Path to a file with the identifiers of the sequences
-        to align against. Used to specify the database sequences
-        we want to align against.
-    blast_task : str, optional
-        BLAST task. Allows to set default parameters for a specific
-        type of search.
-    max_targets : int, optional
-        Maximum number of targets sequences to align against.
-
-    Returns
-    -------
-    list
-        List containing the sequence identifier and the path to the BLAST results file.
-    """
-    blast_results_file: str = os.path.join(blast_output, f"blast_results_{id_}.tsv")
-
-    blast_args: List[str] = [blast_exec, '-db', blast_db, '-query', fasta_file,
-                             '-out', blast_results_file, '-outfmt', 
-                             '6 qseqid sseqid qlen slen qstart qend sstart send length score gaps pident',
-                             '-num_threads', str(threads), '-evalue', '0.001']
-    if max_hsps is not None:
-        blast_args.extend(['-max_hsps', str(max_hsps)])
-    if ids_file is not None:
-        blast_args.extend(['-seqidlist', ids_file])
-    if blast_task is not None:
-        blast_args.extend(['-task', blast_task])
-    if max_targets is not None:
-        blast_args.extend(['-max_target_seqs', str(max_targets)])
-
-    ###'-comp_based_stats', '0'
-
-    run_blast_with_args_only(blast_args)
-
-    return [id_, blast_results_file]
-
-
-def run_self_score_multiprocessing(id_: str, blast_exec: str, file_path: str, output: str) -> List[str]:
-    """
-    Execute BLAST to calculate self-score.
-
-    Parameters
-    ----------
-    id_ : str
-        Identifier of the sequence.
-    blast_exec : str
-        Path to the BLAST executable.
-    file_path : str
-        Path to the Fasta file that contains the sequence.
-    output : str
-        Path to the output directory.
-
-    Returns
-    -------
-    list
-        List containing the sequence identifier and the path to the BLAST results file.
-    """
-    blast_results_file: str = os.path.join(output, f"blast_results_{id_}.tsv")
-    
-    blast_args: List[str] = [blast_exec, '-query', file_path,
-                             '-subject', file_path,
-                             '-outfmt', '6 qseqid sseqid qlen slen qstart qend sstart send length score gaps pident',
-                             '-out', blast_results_file]
-
-
-    run_blast_with_args_only(blast_args)
-
-    return [id_, blast_results_file]
-=======
 								max_hsps: Optional[int] = None, threads: int = 1, ids_file: Optional[str] = None,
 								blast_task: Optional[str] = None, max_targets: Optional[int] = None) -> List[str]:
 	"""
@@ -389,7 +297,6 @@
 	run_blast_with_args_only(blast_args)
 
 	return [id_, blast_results_file]
->>>>>>> 1be7b063
 
 
 def compute_bsr(subject_score: float, query_score: float) -> float:
