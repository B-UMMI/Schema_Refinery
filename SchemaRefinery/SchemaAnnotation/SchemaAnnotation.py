--- conflicted
+++ resolved
@@ -5,18 +5,6 @@
 
 
 try:
-<<<<<<< HEAD
-    from SchemaAnnotation import (proteome_fetcher as pf,
-                                  proteome_splitter as ps,
-                                  proteome_matcher as pm,
-                                  genbank_annotations as ga)
-    from utils import (file_functions as ff,
-                       pandas_functions as upf,
-                       print_functions as prf,
-                       logger_functions as logf,
-                       globals as gb)
-    from MatchSchema import (MatchSchemas as ms)
-=======
 	from SchemaAnnotation import (proteome_fetcher as pf,
 								  proteome_splitter as ps,
 								  proteome_matcher as pm,
@@ -27,7 +15,7 @@
 					   logger_functions as logf,
 					   globals as gb)
 	from MatchSchema import (MatchSchemas as ms)
->>>>>>> ef54b68d
+
 except ModuleNotFoundError:
 	from SchemaRefinery.SchemaAnnotation import (proteome_fetcher as pf,
 												proteome_splitter as ps,
@@ -41,7 +29,7 @@
 	from SchemaRefinery.MatchSchema import (MatchSchemas as ms)
 
 def main(args: Namespace) -> None:
-<<<<<<< HEAD
+
     """
     Main function to process proteome annotations based on provided arguments.
 
@@ -170,136 +158,4 @@
         if 'match-schemas' not in args.annotation_options:
             prf.print_message("Cleaning up temporary files...", 'info')
         # Remove temporary files
-        ff.cleanup(args.output_directory, [merged_file_path, output_file, logf.get_log_file_path(gb.LOGGER)])
-=======
-	"""
-	Main function to process proteome annotations based on provided arguments.
-
-	Parameters
-	----------
-	args : Namespace
-		Parsed command-line arguments.
-
-	Returns
-	-------
-	None
-	"""
-	# Create the output directory if it doesn't exist
-	ff.create_directory(args.output_directory)
-
-	# Initialize a list to store result files
-	results_files: List[str] = []
-
-	# Check if 'uniprot-proteomes' is in the annotation options
-	if 'uniprot-proteomes' in args.annotation_options:
-		uniprot_annotations_folder: str = os.path.join(args.output_directory, 'uniprot_annotations')
-		# Fetch proteome data and store the directory path
-		proteomes_directory: Optional[str] = pf.proteome_fetcher(args.proteome_table,
-																 uniprot_annotations_folder,
-																 args.threads,
-																 args.retry)
-
-		if proteomes_directory is not None:
-			# Split proteome records into TrEMBL and Swiss-Prot records
-			split_data: Tuple[str, str, str, Dict[str, List[str]]] = ps.proteome_splitter(proteomes_directory,
-																	uniprot_annotations_folder)
-			tr_file: str
-			sp_file: str
-			descriptions_file: str
-			proteome_file_ids: Dict[str, List[str]]
-			tr_file, sp_file, descriptions_file, proteome_file_ids = split_data
-
-			#prf.print_message(f'{proteome_file_ids}', 'info')
-
-			# Align loci against proteome records
-			annotations: List[str] = pm.proteome_matcher([tr_file, sp_file, descriptions_file],
-														 proteome_file_ids,
-														 args.schema_directory,
-														 uniprot_annotations_folder,
-														 args.cpu,
-														 args.bsr,
-														 args.translation_table,
-														 args.clustering_sim,
-														 args.clustering_cov,
-														 args.size_ratio,
-														 args.run_mode,
-														 args.proteome_ids_to_add)
-			results_files.extend(annotations)
-
-	
-
-	# Check if 'genbank' is in the annotation options
-	if 'genbank' in args.annotation_options:
-		genbank_annotation_folder: str = os.path.join(args.output_directory, 'genbank_annotations')
-		# Process GenBank annotations
-		genbank_file: str = ga.genbank_annotations(args.genbank_files,
-												   args.schema_directory,
-												   genbank_annotation_folder,
-												   args.cpu,
-												   args.bsr,
-												   args.translation_table,
-												   args.clustering_sim,
-												   args.clustering_cov,
-												   args.size_ratio,
-												   args.run_mode,
-												   args.extra_genbank_table_columns,
-												   args.genbank_ids_to_add)
-		results_files.append(genbank_file)
-
-	matched_schemas: Optional[str] = None
-	# Check if 'match-schemas' is in the annotation options
-	if 'match-schemas' in args.annotation_options:
-		matched_schemas_folder: str = os.path.join(args.output_directory, 'matched_schemas')
-		# Match schemas
-		matched_schemas = ms.match_schemas(args.schema_directory,
-										   args.subject_schema,
-										   matched_schemas_folder,
-										   args.bsr,
-										   args.translation_table,
-										   args.cpu,
-										   args.processing_mode,
-										   False,)
-		# Merge matched loci with their annotation
-		upf.merge_files_by_column_values(matched_schemas,
-										args.subject_annotations,
-										1,
-										0,
-										matched_schemas)
-
-		results_files.append(matched_schemas)
-
-	# Add Chewie annotations to the results files if provided
-	if args.chewie_annotations:
-		results_files.append(args.chewie_annotations)
-
-	merged_file_path = os.path.join(args.output_directory, 'annotations_summary.tsv')
-
-	# If only one result file is present, copy it to the output directory
-	if len(results_files) == 1:
-		shutil.copy(results_files[0], merged_file_path)
-	else:
-		# Merge all results into a single file
-		upf.merge_files_into_same_file_by_key(results_files, 'Locus', merged_file_path)
-
-	if args.best_annotations_bsr:
-		priority_dict = {}
-		if 'genbank' in args.annotation_options:
-			priority_dict.update({
-				'Genbank_BSR' : ['Locus', 'Genbank_ID', 'Genbank_gene_name', 'Genbank_product', 'Genbank_BSR']
-			})
-		if 'uniprot-proteomes' in args.annotation_options:
-			priority_dict.update({
-				'Uniprot_BSR' : ['Locus', 'Proteome_ID', 'Proteome_product', 'Proteome_gene_name', 'Proteome_BSR']
-			})
-		# Process the merged file based on the priority dictionary
-		output_file = os.path.join(args.output_directory, 'best_annotations_user_input.tsv')
-		# Define the columns to include in the output file
-		output_columns = ['Locus', 'Protein_ID', 'Protein_gene_name', 'Protein_product', 'Protein_BSR', 'Source']
-		upf.process_tsv_with_priority(merged_file_path, priority_dict, output_file, args.best_annotations_bsr, output_columns)
-	# Clean up temporary files
-	if not args.no_cleanup:
-		if 'match-schemas' not in args.annotation_options:
-			prf.print_message("Cleaning up temporary files...", 'info')
-		# Remove temporary files
-		ff.cleanup(args.output_directory, [merged_file_path, output_file, logf.get_log_file_path(gb.LOGGER)])
->>>>>>> ef54b68d
+        ff.cleanup(args.output_directory, [merged_file_path, output_file, logf.get_log_file_path(gb.LOGGER)])